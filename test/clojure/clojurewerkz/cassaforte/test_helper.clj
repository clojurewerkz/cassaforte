(ns clojurewerkz.cassaforte.test-helper
  (:refer-clojure :exclude [update])
  (:require [clojurewerkz.cassaforte.client :as client]
            [clojurewerkz.cassaforte.cql :refer :all]
            [clojurewerkz.cassaforte.query :refer :all]))

(declare ___test-session)

(defn make-test-session
  []
  (defonce ___test-session (client/connect ["127.0.0.1"]))
  ___test-session)

(defn with-temporary-keyspace
<<<<<<< HEAD
  [session f]
  (drop-keyspace session :new_cql_keyspace (if-exists))

  (create-keyspace session "new_cql_keyspace"
                   (with {:replication
                          {:class "SimpleStrategy"
                           :replication_factor 1 }}))

  (use-keyspace session :new_cql_keyspace)

  (create-table session :users
                (column-definitions {:name :varchar
                                     :age  :int
                                     :city :varchar
                                     :primary-key [:name]}))
  ;; same as users, used for copying data and such
  (create-table session :users2
                (column-definitions {:name :varchar
                                     :age  :int
                                     :city :varchar
                                     :primary-key [:name]}))

  (create-table session :user_posts
                (column-definitions {:username :varchar
                                     :post_id  :varchar
                                     :body     :text
                                     :primary-key [:username :post_id]}))

  (create-table session :user_counters
                (column-definitions {:name :varchar
                                     :user_count  :counter
                                     :primary-key [:name]}))

  (create-table session :events_by_device_id_and_date
                (column-definitions {:date        :varchar
                                     :device_id   :varchar
                                     :created_at  :timeuuid
                                     :payload     :text
                                     :primary-key [[:device_id :date] :created_at]}))

  (f)
  (drop-keyspace session :new_cql_keyspace))

(defmacro test-combinations
  "Run given queries in both plain and prepared modes."
  [& body]
  `(do
     ~@body
     (client/prepared ~@body)))
=======
  [f]

  (let [session (make-test-session)]

    (drop-keyspace session :new_cql_keyspace (if-exists))

    (create-keyspace session "new_cql_keyspace"
                     (with {:replication
                            {:class "SimpleStrategy"
                             :replication_factor 1 }}))

    (use-keyspace session :new_cql_keyspace)

    (create-table session :users
                  (column-definitions {:name :varchar
                                       :age  :int
                                       :city :varchar
                                       :primary-key [:name]}))

    (create-table session :user_posts
                  (column-definitions {:username :varchar
                                       :post_id  :varchar
                                       :body     :text
                                       :primary-key [:username :post_id]}))

    (create-table session :user_counters
                  (column-definitions {:name :varchar
                                       :user_count  :counter
                                       :primary-key [:name]}))

    (create-table session :events_by_device_id_and_date
                  (column-definitions {:date        :varchar
                                       :device_id   :varchar
                                       :created_at  :timeuuid
                                       :payload     :text
                                       :primary-key [[:device_id :date] :created_at]}))

    (f)
    (drop-keyspace session :new_cql_keyspace)))
>>>>>>> 50bc98e9
<|MERGE_RESOLUTION|>--- conflicted
+++ resolved
@@ -12,57 +12,6 @@
   ___test-session)
 
 (defn with-temporary-keyspace
-<<<<<<< HEAD
-  [session f]
-  (drop-keyspace session :new_cql_keyspace (if-exists))
-
-  (create-keyspace session "new_cql_keyspace"
-                   (with {:replication
-                          {:class "SimpleStrategy"
-                           :replication_factor 1 }}))
-
-  (use-keyspace session :new_cql_keyspace)
-
-  (create-table session :users
-                (column-definitions {:name :varchar
-                                     :age  :int
-                                     :city :varchar
-                                     :primary-key [:name]}))
-  ;; same as users, used for copying data and such
-  (create-table session :users2
-                (column-definitions {:name :varchar
-                                     :age  :int
-                                     :city :varchar
-                                     :primary-key [:name]}))
-
-  (create-table session :user_posts
-                (column-definitions {:username :varchar
-                                     :post_id  :varchar
-                                     :body     :text
-                                     :primary-key [:username :post_id]}))
-
-  (create-table session :user_counters
-                (column-definitions {:name :varchar
-                                     :user_count  :counter
-                                     :primary-key [:name]}))
-
-  (create-table session :events_by_device_id_and_date
-                (column-definitions {:date        :varchar
-                                     :device_id   :varchar
-                                     :created_at  :timeuuid
-                                     :payload     :text
-                                     :primary-key [[:device_id :date] :created_at]}))
-
-  (f)
-  (drop-keyspace session :new_cql_keyspace))
-
-(defmacro test-combinations
-  "Run given queries in both plain and prepared modes."
-  [& body]
-  `(do
-     ~@body
-     (client/prepared ~@body)))
-=======
   [f]
 
   (let [session (make-test-session)]
@@ -77,6 +26,13 @@
     (use-keyspace session :new_cql_keyspace)
 
     (create-table session :users
+                  (column-definitions {:name :varchar
+                                       :age  :int
+                                       :city :varchar
+                                       :primary-key [:name]}))
+
+    ;; Same table as users, used for copying and such
+    (create-table session :users2
                   (column-definitions {:name :varchar
                                        :age  :int
                                        :city :varchar
@@ -101,5 +57,4 @@
                                        :primary-key [[:device_id :date] :created_at]}))
 
     (f)
-    (drop-keyspace session :new_cql_keyspace)))
->>>>>>> 50bc98e9
+    (drop-keyspace session :new_cql_keyspace)))