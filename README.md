--- conflicted
+++ resolved
@@ -21,50 +21,35 @@
 
 ## Project Maturity
 
-<<<<<<< HEAD
-Cassaforte is *young*. It is getting to the point where we can confidently
-recommend it to other developers, but not exactly there yet. We will update
-this document when it's ready for prime time.
-=======
-We use Cassaforte heavily for our monitoring solution, that processes fairly large amount of data.
-Until DataStax makes a stable, non RC release of java-driver that we use underneath, we can't make a
-final release. Project is known to behave well, it's tested and used in production.
->>>>>>> d4a14903
+Cassaforte is a young project that took about a year to reach RC quality releases. It is used heavily in a
+monitoring and event collection solution that processes fairly large
+amount of data.
 
+It is based on the now stable new [DataStax Java driver for
+Cassandra](https://github.com/datastax/java-driver) and
+[Hayt](https://github.com/mpenet/hayt), a fairly battle tested CQL
+generation DSL library.
 
 
 ## Supported Features
 
- * Connection to a single node and cluster
+ * Connection to a single node or a cluster
  * _All_ CQL operations
  * CQL 3.0 queries, including queries with placeholders (?, a la JDBC)
- * Deserialization of column names and values according to response schema
+ * Nice CQL query DSL for Clojure
+ * Automatic deserialization of column names and values according to the schema
 
 
 
-## Supported Clojure versions
+## Supported Clojure Versions
 
 Cassaforte is built from the ground up for Clojure 1.4 and up.
 
 
 
-## Supported Apache Cassandra versions
+## Supported Apache Cassandra Versions
 
-Cassaforte is built from the ground up for Cassandra 1.2 and up and is built around CQL 3.
-
-
-
-## Documentation & Examples
-
-Please refer to our [Getting Started with Clojure and Cassandra](http://clojurecassandra.info/articles/getting_started.html) guide.
-Don't hesitate to join our [mailing list](https://groups.google.com/forum/?fromgroups#!forum/clojure-cassandra) and ask questions, too!
-
-
-
-## Community
-
-To subscribe for announcements of releases, important changes and so on, please follow
-[@ClojureWerkz](https://twitter.com/#!/clojurewerkz) on Twitter.
+Cassaforte is built from the ground up for CQL 3 Cassandra 1.2+.
 
 
 
@@ -80,17 +65,17 @@
 </repository>
 ```
 
-### Most recent pre-release version
+### The Most Recent Version
 
 With Leiningen:
 
-```clojure
+``` clojure
 [clojurewerkz/cassaforte "1.0.0-rc3"]
 ```
 
 With Maven:
 
-```xml
+``` xml
 <dependency>
   <groupId>clojurewerkz</groupId>
   <artifactId>cassaforte</artifactId>
@@ -98,6 +83,25 @@
 </dependency>
 ```
 
+
+## Documentation & Examples
+
+Please refer to our [Getting Started with Clojure and
+Cassandra](http://clojurecassandra.info/articles/getting_started.html)
+guide.  [Documentation guides](http://clojurecassandra.info) are not
+finished and will be improved over time.
+
+
+Don't hesitate to join our [mailing
+list](https://groups.google.com/forum/?fromgroups#!forum/clojure-cassandra)
+and ask questions, too!
+
+
+
+## Community
+
+To subscribe for announcements of releases, important changes and so on, please follow
+[@ClojureWerkz](https://twitter.com/#!/clojurewerkz) on Twitter.
 
 
 ## Cassaforte Is a ClojureWerkz Project
