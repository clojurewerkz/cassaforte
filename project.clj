(defproject clojurewerkz/cassaforte "3.0.0-alpha2-SNAPSHOT"
  :min-lein-version  "2.5.1"
  :description       "A Clojure client for Apache Cassandra"
  :url               "http://clojurecassandra.info"
  :license           {:name "Eclipse Public License"
                      :url  "http://www.eclipse.org/legal/epl-v10.html"}
<<<<<<< HEAD
  :dependencies      [[org.clojure/clojure                          "1.7.0"]
                      [com.datastax.cassandra/cassandra-driver-core "3.0.2"]
                      [com.datastax.cassandra/cassandra-driver-dse "3.0.0-rc1"]
=======
  :dependencies      [[org.clojure/clojure                          "1.8.0"]
                      [com.datastax.cassandra/cassandra-driver-core "3.0.2"]
                      [com.datastax.cassandra/cassandra-driver-dse  "3.0.0-rc1"]
>>>>>>> 723cda2b
                      [org.clojure/core.match                       "0.3.0-alpha4"]]
  :aot [clojurewerkz.cassaforte.query]
  :source-paths      ["src/clojure"]
  :test-paths        ["test/clojure" "test/java"]
  :java-source-paths ["test/java" "src/java"]
  :profiles          {:1.6    {:dependencies [[org.clojure/clojure "1.6.0"]]}
                      :1.7    {:dependencies [[org.clojure/clojure "1.7.0"]]}
                      :master {:dependencies [[org.clojure/clojure "1.9.0-master-SNAPSHOT"]]}
                      :dev    {:jvm-opts       ["-Dlog4j.configuration=log4j.properties.unit"
                                                "-Xmx2048m"
                                                "-javaagent:lib/jamm-0.2.5.jar"]
                               :resource-paths ["resources"]

                               :plugins        [[codox           "0.8.10"]
                                                [jonase/eastwood "0.2.1"]]

                               :dependencies   [[com.codahale.metrics/metrics-core "3.0.2"]
                                                [org.xerial.snappy/snappy-java     "1.1.1.6"]
                                                [org.clojure/tools.trace           "0.7.8"]
                                                [clj-time                          "0.9.0"]

                                                ;; test/development
                                                [org.clojure/tools.namespace "0.2.10"]
                                                [org.clojure/test.check      "0.7.0"]
                                                [com.gfredericks/test.chuck  "0.1.17"]
                                                ]}}
  :aliases           {"all" ["with-profile" "dev:dev,1.6:dev,1.7:dev,master"]}
  :test-selectors    {:focus   :focus
                      :client  :client
                      :cql     :cql
                      :schema  :schema
                      :stress  :stress
                      :indexes :indexes
                      :default (fn [m] (not (:stress m)))
                      :ci      (complement :skip-ci)}
  :repositories      {"sonatype" {:url       "http://oss.sonatype.org/content/repositories/releases"
                                  :snapshots false
                                  :releases  {:checksum :fail :update :always}}
                      "sonatype-snapshots" {:url       "http://oss.sonatype.org/content/repositories/snapshots"
                                            :snapshots true
                                            :releases  {:checksum :fail :update :always}}}
  :global-vars       {*warn-on-reflection* true}
  :pedantic          :warn
  :codox             {:src-dir-uri               "https://github.com/clojurewerkz/cassaforte/blob/master/"
                      :sources                   ["src/clojure/"]
                      :src-linenum-anchor-prefix "L"
                      :exclude                   [clojurewerkz.cassaforte.conversion
                                                  clojurewerkz.cassaforte.aliases
                                                  clojurewerkz.cassaforte.metrics
                                                  clojurewerkz.cassaforte.debug
                                                  clojurewerkz.cassaforte.bytes]
                      :output-dir                "doc/api"}
)<|MERGE_RESOLUTION|>--- conflicted
+++ resolved
@@ -4,15 +4,9 @@
   :url               "http://clojurecassandra.info"
   :license           {:name "Eclipse Public License"
                       :url  "http://www.eclipse.org/legal/epl-v10.html"}
-<<<<<<< HEAD
-  :dependencies      [[org.clojure/clojure                          "1.7.0"]
-                      [com.datastax.cassandra/cassandra-driver-core "3.0.2"]
-                      [com.datastax.cassandra/cassandra-driver-dse "3.0.0-rc1"]
-=======
   :dependencies      [[org.clojure/clojure                          "1.8.0"]
                       [com.datastax.cassandra/cassandra-driver-core "3.0.2"]
                       [com.datastax.cassandra/cassandra-driver-dse  "3.0.0-rc1"]
->>>>>>> 723cda2b
                       [org.clojure/core.match                       "0.3.0-alpha4"]]
   :aot [clojurewerkz.cassaforte.query]
   :source-paths      ["src/clojure"]
