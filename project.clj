(defproject clojurewerkz/cassaforte "1.0.0-beta12-SNAPSHOT"
  :min-lein-version "2.0.0"
  :description "A Clojure client for Apache Cassandra"
  :url "http://github.com/clojurewerkz/cassaforte"
  :license {:name "Eclipse Public License"
            :url "http://www.eclipse.org/legal/epl-v10.html"}
<<<<<<< HEAD

  :dependencies [[org.clojure/clojure                   "1.4.0"]
                 [cc.qbits/hayt                         "0.4.0-beta2"]
                 [org.apache.cassandra/cassandra-all    "1.2.0"]
                 [org.apache.cassandra/cassandra-thrift "1.2.0"]
                 [org.apache.thrift/libthrift           "0.7.0"]
=======
  :dependencies [[org.clojure/clojure                   "1.5.0"]
                 [org.apache.cassandra/cassandra-all    "1.2.0"]
                 [org.apache.cassandra/cassandra-thrift "1.2.0"]
                 [org.apache.thrift/libthrift           "0.7.0"]
                 [clojurewerkz/support                  "0.14.0"]
                 [com.taoensso/nippy                    "1.0.1"]
>>>>>>> d959222b
                 [io.netty/netty                        "3.6.2.Final"]
                 [org.slf4j/slf4j-log4j12               "1.6.6"]

                 [com.datastax.cassandra/cassandra-driver-core "1.0.0-beta1"]]
  :source-paths      ["src/clojure"]
  :resource-paths    ["resources"]
  :java-source-paths ["src/java"]
  :javac-options     ["-target" "1.6" "-source" "1.6"]
  :profiles       {:1.3 {:dependencies [[org.clojure/clojure "1.3.0"]]}
<<<<<<< HEAD
                   :1.5 {:dependencies [[org.clojure/clojure "1.5.0-master-SNAPSHOT"]]}
                   :dev {:dependencies [;; [com.datastax.cassandra/cassandra-driver-core "0.1.0-SNAPSHOT"]
                                        [org.xerial.snappy/snappy-java "1.0.5-SNAPSHOT"]]}}
  :aliases        {"all" ["with-profile" "dev:dev,1.3:dev,1.5"]}
=======
                   :1.4 {:dependencies [[org.clojure/clojure "1.4.0"]]}
                   :1.6 {:dependencies [[org.clojure/clojure "1.6.0-master-SNAPSHOT"]]}
                   :master {:dependencies [[org.clojure/clojure "1.6.0-master-SNAPSHOT"]]}
                   :dev {:dependencies [[org.xerial.snappy/snappy-java "1.0.5-SNAPSHOT"]]}}
  :aliases        {"all" ["with-profile" "dev:dev,1.3:dev,1.4:dev,1.6:dev,master"]}
>>>>>>> d959222b
  :test-selectors {:focus   :focus
                   :cql     :cql
                   :schema  :schema
                   :indexes :indexes
                   :ci (complement :skip-ci)}
  :repositories {"sonatype" {:url "http://oss.sonatype.org/content/repositories/releases"
                             :snapshots false
                             :releases {:checksum :fail :update :always}}
                 "sonatype-snapshots" {:url "http://oss.sonatype.org/content/repositories/snapshots"
                                       :snapshots true
                                       :releases {:checksum :fail :update :always}}}
  :warn-on-reflection true
  :pedantic :warn)<|MERGE_RESOLUTION|>--- conflicted
+++ resolved
@@ -4,21 +4,11 @@
   :url "http://github.com/clojurewerkz/cassaforte"
   :license {:name "Eclipse Public License"
             :url "http://www.eclipse.org/legal/epl-v10.html"}
-<<<<<<< HEAD
-
-  :dependencies [[org.clojure/clojure                   "1.4.0"]
+  :dependencies [[org.clojure/clojure                   "1.5.0"]
                  [cc.qbits/hayt                         "0.4.0-beta2"]
                  [org.apache.cassandra/cassandra-all    "1.2.0"]
                  [org.apache.cassandra/cassandra-thrift "1.2.0"]
                  [org.apache.thrift/libthrift           "0.7.0"]
-=======
-  :dependencies [[org.clojure/clojure                   "1.5.0"]
-                 [org.apache.cassandra/cassandra-all    "1.2.0"]
-                 [org.apache.cassandra/cassandra-thrift "1.2.0"]
-                 [org.apache.thrift/libthrift           "0.7.0"]
-                 [clojurewerkz/support                  "0.14.0"]
-                 [com.taoensso/nippy                    "1.0.1"]
->>>>>>> d959222b
                  [io.netty/netty                        "3.6.2.Final"]
                  [org.slf4j/slf4j-log4j12               "1.6.6"]
 
@@ -28,18 +18,11 @@
   :java-source-paths ["src/java"]
   :javac-options     ["-target" "1.6" "-source" "1.6"]
   :profiles       {:1.3 {:dependencies [[org.clojure/clojure "1.3.0"]]}
-<<<<<<< HEAD
-                   :1.5 {:dependencies [[org.clojure/clojure "1.5.0-master-SNAPSHOT"]]}
-                   :dev {:dependencies [;; [com.datastax.cassandra/cassandra-driver-core "0.1.0-SNAPSHOT"]
-                                        [org.xerial.snappy/snappy-java "1.0.5-SNAPSHOT"]]}}
-  :aliases        {"all" ["with-profile" "dev:dev,1.3:dev,1.5"]}
-=======
                    :1.4 {:dependencies [[org.clojure/clojure "1.4.0"]]}
                    :1.6 {:dependencies [[org.clojure/clojure "1.6.0-master-SNAPSHOT"]]}
                    :master {:dependencies [[org.clojure/clojure "1.6.0-master-SNAPSHOT"]]}
                    :dev {:dependencies [[org.xerial.snappy/snappy-java "1.0.5-SNAPSHOT"]]}}
   :aliases        {"all" ["with-profile" "dev:dev,1.3:dev,1.4:dev,1.6:dev,master"]}
->>>>>>> d959222b
   :test-selectors {:focus   :focus
                    :cql     :cql
                    :schema  :schema
